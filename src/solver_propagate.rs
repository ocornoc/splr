--- conflicted
+++ resolved
@@ -100,23 +100,6 @@
     }
 
     fn propagate(&mut self) -> ClauseId {
-<<<<<<< HEAD
-        while self.am.q_head < self.am.trail.len() {
-            let p: usize = self.am.trail[self.am.q_head] as usize;
-            debug_assert!(1 < p);
-            // self.cp[ClauseKind::Removable as usize].check_lit(&self.vars, "before propagation", p as Lit);
-            self.am.q_head += 1;
-            self.stats[Stat::NumOfPropagation as usize] += 1;
-            let kinds = [
-                ClauseKind::Binclause,
-                ClauseKind::Removable,
-                ClauseKind::Permanent,
-            ];
-            for kind in &kinds {
-               let cs = &mut self.cp[*kind as usize];
-            //for cs in &mut self.cp {
-                let ret = cs.propagate(&mut self.assign, &mut self.vars, &mut self.am, p as Lit);
-=======
         let Solver {
             ref mut assign,
             ref mut am,
@@ -131,7 +114,6 @@
             stats[Stat::NumOfPropagation as usize] += 1;
             for kind in &[ClauseKind::Binclause, ClauseKind::Removable, ClauseKind::Permanent] {
                 let ret = cp[*kind as usize].propagate(assign, vars, am, p);
->>>>>>> b4ab0944
                 if ret != NULL_CLAUSE {
                     am.q_head = am.trail.len();
                     return ret;
