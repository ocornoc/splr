--- conflicted
+++ resolved
@@ -11,19 +11,11 @@
 }
 
 const RESTART_PERIOD: u64 = 50;
-<<<<<<< HEAD
 const RESTART_PROHIBIT: u64 = 10;
 /// for block restart based on average assingments: 1.40
 const R: f64 = 1.02;
 /// for force restart based on average LBD of newly generated clauses: 1/0.8
 const K: f64 = 1.28;
-=======
-const RESTART_PROHIBIT: u64 = 200;
-/// for block restart based on average assingments: 1.40
-const R: f64 = 1.30;
-/// for force restart based on average LBD of newly generated clauses: 1/0.8
-const K: f64 = 1.35;
->>>>>>> b4ab0944
 
 impl Restart for Solver {
     /// called after no conflict propagation
