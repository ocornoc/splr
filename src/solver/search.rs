//! Conflict-Driven Clause Learning Search engine
use {
    super::{
        conflict::handle_conflict,
        restart::{RestartIF, Restarter, RestarterModule},
        Certificate, Solver, SolverResult,
    },
    crate::{
        assign::{AssignIF, AssignStack, PropagateIF, VarManipulateIF, VarRewardIF, VarSelectIF},
        cdb::{ClauseDB, ClauseDBIF},
        processor::{EliminateIF, Eliminator},
        state::{Stat, State, StateIF},
        types::*,
    },
};

/// API for SAT solver like `build`, `solve` and so on.
pub trait SolveIF {
    /// search an assignment.
    ///
    /// # Errors
    ///
    /// if solver becomes inconsistent by an internal error.
    fn solve(&mut self) -> SolverResult;
}

macro_rules! final_report {
    ($asg: expr, $cdb: expr, $elim: expr, $rst: expr, $state: expr) => {
        #[cfg(not(feature = "no_IO"))]
        {
            let c = $state.config.no_color;
            let q = $state.config.quiet_mode;
            $state.config.no_color = true;
            $state.config.quiet_mode = false;
            if q {
                $state.progress_header();
            }
            $state.progress($asg, $cdb, $elim, $rst, None);
            $state.config.no_color = c;
            $state.config.quiet_mode = q;
        }
    };
}

impl SolveIF for Solver {
    /// # Examples
    ///
    /// ```
    /// use splr::*;
    ///
    /// let config = Config::from("tests/sample.cnf");
    /// if let Ok(mut s) = Solver::build(&config) {
    ///     let res = s.solve();
    ///     assert!(res.is_ok());
    ///     assert_ne!(res.unwrap(), Certificate::UNSAT);
    /// }
    ///```
    fn solve(&mut self) -> SolverResult {
        let Solver {
            ref mut asg,
            ref mut cdb,
            ref mut elim,
            ref mut rst,
            ref mut state,
        } = self;
        if cdb.check_size().is_err() {
            return Err(SolverError::OutOfMemory);
        }
        // NOTE: splr doesn't deal with assumptions.
        // s.root_level = 0;
        asg.num_solved_vars = asg.stack_len();
        state.progress_header();
        state.progress(asg, cdb, elim, rst, Some("preprocessing phase"));
<<<<<<< HEAD
=======
        if 0 < asg.stack_len() {
            cdb.eliminate_satisfied_clauses(asg, elim, false);
        }
>>>>>>> 840d6f76
        if elim.enable {
            const USE_PRE_PROCESSING_ELIMINATOR: bool = true;

            //
            //## Propagate all trivial literals (an essential step)
            //
            // Set appropriate phases and push all the unit clauses to assign stack.
            // To do so, we use eliminator's occur list.
            // Thus we have to call `activate` and `prepare` firstly, to build occur lists.
            // Otherwise all literals are assigned wrongly.
            state.flush("phasing...");
            elim.activate();
            elim.prepare(asg, cdb, true);
            for vi in 1..=asg.num_vars {
                if asg.assign(vi).is_some() {
                    continue;
                }
<<<<<<< HEAD
                match elim.stats(vi) {
                    Some((_, 0)) => {
                        let l = Lit::from_assign(vi, true);
                        println!("bind {}", vi);
                        if asg.assign_at_rootlevel(l).is_err() {
                            return Ok(Certificate::UNSAT);
                        }
                    }
                    Some((0, _)) => {
                        let l = Lit::from_assign(vi, false);
                        println!("bind {}", vi);
                        if asg.assign_at_rootlevel(l).is_err() {
                            return Ok(Certificate::UNSAT);
                        }
                    }
                    Some((p, m)) => {
                        asg.var_mut(vi).set(Flag::PHASE, m < p);
                        elim.enqueue_var(asg, vi, false);
                    }
                    None => (),
=======
                if let Some((p, m)) = elim.stats(vi) {
                    // We can't call `asg.assign_at_rootlevel(l)` even if p or m == 0.
                    // This means we can't pick `!l`.
                    // This becomes a problem in the case of incremental solving.
                    #[cfg(not(feature = "incremental_solver"))]
                    {
                        if m == 0 {
                            let l = Lit::from_assign(vi, true);
                            if asg.assign_at_rootlevel(l).is_err() {
                                return Ok(Certificate::UNSAT);
                            }
                        } else if p == 0 {
                            let l = Lit::from_assign(vi, false);
                            if asg.assign_at_rootlevel(l).is_err() {
                                return Ok(Certificate::UNSAT);
                            }
                        }
                    }
                    asg.var_mut(vi).set(Flag::PHASE, m < p);
                    elim.enqueue_var(asg, vi, false);
>>>>>>> 840d6f76
                }
            }
            asg.force_select_iter(elim.sorted_iterator());
            //
            //## Run eliminator
            //
<<<<<<< HEAD
            if !USE_PRE_PROCESSING_ELIMINATOR {
                elim.stop(asg, cdb);
            }
=======
>>>>>>> 840d6f76
            if USE_PRE_PROCESSING_ELIMINATOR {
                state.flush("simplifying...");
                if elim.simplify(asg, cdb, state).is_err() {
                    // Why inconsistent? Because the CNF contains a conflict, not an error!
                    // Or out of memory.
                    final_report!(asg, cdb, elim, rst, state);
                    if cdb.check_size().is_err() {
                        return Err(SolverError::OutOfMemory);
                    }
                    return Ok(Certificate::UNSAT);
                }
                for vi in 1..=asg.num_vars {
                    if asg.assign(vi).is_some() || asg.var(vi).is(Flag::ELIMINATED) {
                        continue;
                    }
                    match elim.stats(vi) {
                        Some((_, 0)) => (),
                        Some((0, _)) => (),
                        Some((p, m)) if m * 10 < p => asg.var_mut(vi).turn_on(Flag::PHASE),
                        Some((p, m)) if p * 10 < m => asg.var_mut(vi).turn_off(Flag::PHASE),
                        _ => (),
                    }
                }
                asg.initialize_reward(elim.sorted_iterator());
<<<<<<< HEAD
            }
            asg.rebuild_order();
=======
                asg.rebuild_order();
            }
            elim.stop(asg, cdb);
>>>>>>> 840d6f76
        }
        state.progress(asg, cdb, elim, rst, None);

        //
        //## Search
        //
        let answer = search(asg, cdb, elim, rst, state);
        final_report!(asg, cdb, elim, rst, state);
        match answer {
            Ok(true) => {
                // As a preparation for incremental solving, we need to backtrack to the
                // root level. So all assgingments, including assignments to eliminated vars,
                // are stored in an extra storage. It has the same type of `AssignStack::assign`.
                let model = asg.extend_model(cdb, elim.eliminated_lits());
                #[cfg(debug)]
                {
                    if let Some(cid) = cdb.validate(&model, true) {
                        panic!(
                            "Level {} generated assignment({:?}) falsifies {}:{:?}",
                            asg.decision_level(),
                            cdb.validate(&model, false).is_none(),
                            cid,
                            "asg.dump(&cdb[cid])",
                        );
                    }
                }

                // Run valitator on the extended model.
                if cdb.validate(&model, false).is_some() {
                    return Err(SolverError::SolverBug);
                }

                // map `Option<bool>` to `i32`, and remove the dummy var at the head.
                let vals = asg
                    .var_iter()
                    .skip(1)
                    .map(|v| i32::from(Lit::from((v.index, model[v.index]))))
                    .collect::<Vec<i32>>();

                // As a preparation for incremental solving, turn flags off.
                for v in asg.var_iter_mut().skip(1) {
                    if v.is(Flag::ELIMINATED) {
                        v.turn_off(Flag::ELIMINATED);
                    }
                }
                asg.cancel_until(asg.root_level);
                Ok(Certificate::SAT(vals))
            }
            Ok(false) | Err(SolverError::NullLearnt) => {
                asg.cancel_until(asg.root_level);
                Ok(Certificate::UNSAT)
            }
            Err(e) => {
                asg.cancel_until(asg.root_level);
                Err(e)
            }
        }
    }
}

/// main loop; returns `Ok(true)` for SAT, `Ok(false)` for UNSAT.
fn search(
    asg: &mut AssignStack,
    cdb: &mut ClauseDB,
    elim: &mut Eliminator,
    rst: &mut Restarter,
    state: &mut State,
) -> Result<bool, SolverError> {
    let mut rst_stabilize = false;
    let mut a_decision_was_made = false;
    let mut num_assigned = asg.num_solved_vars;
    rst.update(RestarterModule::Luby, 0);
    loop {
        asg.reward_update();
        let ci = asg.propagate(cdb);
        if ci == ClauseId::default() {
            if asg.num_vars <= asg.stack_len() + asg.num_eliminated_vars {
                return Ok(true);
            }

            //
            //## DYNAMIC FORCING RESTART based on LBD values, updated by conflict
            //
            state.last_asg = asg.stack_len();
            if rst.force_restart() {
                asg.cancel_until(asg.root_level);
            }
        } else {
            if asg.decision_level() == asg.root_level {
                analyze_final(asg, state, &cdb[ci]);
                return Ok(false);
            }
            handle_conflict(asg, cdb, elim, rst, state, ci)?;
            if a_decision_was_made {
                a_decision_was_made = false;
            } else {
                state[Stat::NoDecisionConflict] += 1;
            }
            if asg.exports().0 % state.reflection_interval == 0 {
                adapt_modules(asg, cdb, elim, rst, state)?;
                if let Some(p) = state.elapsed() {
                    if 1.0 <= p {
                        return Err(SolverError::TimeOut);
                    }
                } else {
                    return Err(SolverError::UndescribedError);
                }
            }
        }
        // Simplification has been postponed because chronoBT was used.
        if asg.decision_level() == asg.root_level {
            if state.stabilize {
                asg.force_rephase();
            }
            // `elim.to_simplify` is increased much in particular when vars are solved or
            // learnts are small. We don't need to count the number of solved vars.
            if state.config.elim_trigger < elim.to_simplify as usize {
                elim.to_simplify = 0.0;
                if elim.enable {
                    elim.activate();
                }
                elim.simplify(asg, cdb, state)?;
            }
            // By simplification, we may get further solutions.
            if asg.num_solved_vars < asg.stack_len() {
                rst.update(RestarterModule::Reset, 0);
                asg.num_solved_vars = asg.stack_len();
            }
        }
        let na = asg.best_assigned(Flag::PHASE);
        if num_assigned < na {
            num_assigned = na;
            state.flush("");
            state.flush(format!("unreachable: {}", asg.num_vars - num_assigned));
        }
        if !asg.remains() {
            let rs = rst.stabilizing();
            if rst_stabilize != rs {
                rst_stabilize = rs;
                state.stabilize = state.config.use_stabilize() && rs;
            }
            let lit = asg.select_decision_literal(&state.phase_select);
            asg.assign_by_decision(lit);
            state[Stat::Decision] += 1;
            a_decision_was_made = true;
        }
    }
}

fn adapt_modules(
    asg: &mut AssignStack,
    cdb: &mut ClauseDB,
    elim: &mut Eliminator,
    rst: &mut Restarter,
    state: &mut State,
) -> MaybeInconsistent {
    state.progress(asg, cdb, elim, rst, None);
    let (asg_num_conflict, _num_propagation, _num_restart, _) = asg.exports();
    if 10 * state.reflection_interval == asg_num_conflict {
        // Need to call it before `cdb.adapt_to`
        // 'decision_level == 0' is required by `cdb.adapt_to`.
        asg.cancel_until(asg.root_level);
        if elim.enable && elim.exports().0 < 2 {
            elim.activate();
            elim.simplify(asg, cdb, state)?;
        }
        state.select_strategy(asg, cdb);
    }
    #[cfg(feature = "boundary_check")]
    assert!(state.strategy.1 != asg_num_conflict || 0 == asg.decision_level());
    asg.adapt_to(state, asg_num_conflict);
    cdb.adapt_to(state, asg_num_conflict);
    rst.adapt_to(state, asg_num_conflict);
    Ok(())
}

fn analyze_final(asg: &mut AssignStack, state: &mut State, c: &Clause) {
    let mut seen = vec![false; asg.num_vars + 1];
    state.conflicts.clear();
    if asg.decision_level() == 0 {
        return;
    }
    for l in &c.lits {
        let vi = l.vi();
        if 0 < asg.level(vi) {
            asg.var_mut(vi).turn_on(Flag::CA_SEEN);
        }
    }
    let end = if asg.decision_level() <= asg.root_level {
        asg.stack_len()
    } else {
        asg.len_upto(asg.root_level)
    };
    for l in asg.stack_range(asg.len_upto(0)..end) {
        let vi = l.vi();
        if seen[vi] {
            if asg.reason(vi) == AssignReason::default() {
                state.conflicts.push(!*l);
            } else {
                let level = asg.level_ref();
                for l in &c[(c.len() != 2) as usize..] {
                    let vj = l.vi();
                    if 0 < level[vj] {
                        seen[vj] = true;
                    }
                }
            }
        }
        seen[vi] = false;
    }
}<|MERGE_RESOLUTION|>--- conflicted
+++ resolved
@@ -71,12 +71,9 @@
         asg.num_solved_vars = asg.stack_len();
         state.progress_header();
         state.progress(asg, cdb, elim, rst, Some("preprocessing phase"));
-<<<<<<< HEAD
-=======
         if 0 < asg.stack_len() {
             cdb.eliminate_satisfied_clauses(asg, elim, false);
         }
->>>>>>> 840d6f76
         if elim.enable {
             const USE_PRE_PROCESSING_ELIMINATOR: bool = true;
 
@@ -94,28 +91,6 @@
                 if asg.assign(vi).is_some() {
                     continue;
                 }
-<<<<<<< HEAD
-                match elim.stats(vi) {
-                    Some((_, 0)) => {
-                        let l = Lit::from_assign(vi, true);
-                        println!("bind {}", vi);
-                        if asg.assign_at_rootlevel(l).is_err() {
-                            return Ok(Certificate::UNSAT);
-                        }
-                    }
-                    Some((0, _)) => {
-                        let l = Lit::from_assign(vi, false);
-                        println!("bind {}", vi);
-                        if asg.assign_at_rootlevel(l).is_err() {
-                            return Ok(Certificate::UNSAT);
-                        }
-                    }
-                    Some((p, m)) => {
-                        asg.var_mut(vi).set(Flag::PHASE, m < p);
-                        elim.enqueue_var(asg, vi, false);
-                    }
-                    None => (),
-=======
                 if let Some((p, m)) = elim.stats(vi) {
                     // We can't call `asg.assign_at_rootlevel(l)` even if p or m == 0.
                     // This means we can't pick `!l`.
@@ -136,19 +111,12 @@
                     }
                     asg.var_mut(vi).set(Flag::PHASE, m < p);
                     elim.enqueue_var(asg, vi, false);
->>>>>>> 840d6f76
                 }
             }
             asg.force_select_iter(elim.sorted_iterator());
             //
             //## Run eliminator
             //
-<<<<<<< HEAD
-            if !USE_PRE_PROCESSING_ELIMINATOR {
-                elim.stop(asg, cdb);
-            }
-=======
->>>>>>> 840d6f76
             if USE_PRE_PROCESSING_ELIMINATOR {
                 state.flush("simplifying...");
                 if elim.simplify(asg, cdb, state).is_err() {
@@ -173,14 +141,9 @@
                     }
                 }
                 asg.initialize_reward(elim.sorted_iterator());
-<<<<<<< HEAD
-            }
-            asg.rebuild_order();
-=======
                 asg.rebuild_order();
             }
             elim.stop(asg, cdb);
->>>>>>> 840d6f76
         }
         state.progress(asg, cdb, elim, rst, None);
 
