--- conflicted
+++ resolved
@@ -458,11 +458,7 @@
     state.stats[Stat::RestartRecord] = state.stats[Stat::Restart];
     let nb = state.stats[Stat::BlockRestart] - state.stats[Stat::BlockRestartRecord];
     state.stats[Stat::BlockRestartRecord] = state.stats[Stat::BlockRestart];
-<<<<<<< HEAD
     if !state.use_luby_restart && state.adaptive_restart && !state.stagnated {
-=======
-    if !state.use_luby_restart && state.adaptive_restart {
->>>>>>> 32b941c8
         let delta: f64 = 0.025;
         if state.restart_thr <= 0.95 && nr < 4 {
             state.restart_thr += delta;
